name: Windows CI

on: [push, pull_request]

jobs:
  build:

    runs-on: windows-latest
    env:
<<<<<<< HEAD
      SDK_VERSION: 1.2.141.2
=======
      SDK_VERSION: 1.2.148.0
>>>>>>> beb2de9b

    steps:
    - uses: actions/checkout@v2
    - name: Download Vulkan SDK
      run: Invoke-WebRequest "https://sdk.lunarg.com/sdk/download/${env:SDK_VERSION}/windows/VulkanSDK-${env:SDK_VERSION}-Installer.exe?Human=true" -OutFile VulkanSDK.exe -v
    - name: Install Vulkan SDK
      run: .\VulkanSDK.exe /S
      shell: cmd
    - name: Compile vcpkg dependencies
      run: vcpkg_windows.bat
      shell: cmd
    # This is where GitHub actions on Windows get really nonsensical.
    # MSBuild is not on the path by default, despite this running on a Windows / Visual Studio 2019 docker image.
    # We currently use 3rd party action to avoid hard coding the path to MSBuild
    # (originally at https://github.com/warrenbuckley/Setup-MSBuild, later on adopted by Microsoft themselves).
    # Comedy bonus: GitHub is now owned by Microsoft.
    - name: Setup MSBuild
      uses: microsoft/setup-msbuild@v1.0.0
    - name: Compile raytracer
      run: |
        set VULKAN_SDK=C:\VulkanSDK\%SDK_VERSION%
        build_windows.bat
      shell: cmd<|MERGE_RESOLUTION|>--- conflicted
+++ resolved
@@ -7,11 +7,7 @@
 
     runs-on: windows-latest
     env:
-<<<<<<< HEAD
-      SDK_VERSION: 1.2.141.2
-=======
       SDK_VERSION: 1.2.148.0
->>>>>>> beb2de9b
 
     steps:
     - uses: actions/checkout@v2
